[versions]
assertjVersion = "3.27.6"
hibernateOrmVersion = "7.1.1.Final"
hibernateOrmGradlePluginVersion = "7.1.1.Final"
jacksonDatabindVersion = "2.20.0"
jbossLoggingAnnotationVersion = "3.0.4.Final"
jbossLoggingVersion = "3.6.1.Final"
junitVersion = "5.13.4"
junitPlatformVersion = "1.13.3"
log4jVersion = "2.25.2"
testcontainersVersion = "1.21.3"
vertxSqlClientVersion = "5.0.4"
vertxWebVersion= "5.0.4"
vertxWebClientVersion = "5.0.4"

[libraries]
com-fasterxml-jackson-core-jackson-databind = { group = "com.fasterxml.jackson.core", name = "jackson-databind", version.ref = "jacksonDatabindVersion" }
com-ibm-db2-jcc = { group = "com.ibm.db2", name = "jcc", version = "12.1.2.0" }
com-microsoft-sqlserver-mssql-jdbc = { group = "com.microsoft.sqlserver", name = "mssql-jdbc", version = "13.2.0.jre11" }
com-mysql-mysql-connector-j = { group = "com.mysql", name = "mysql-connector-j", version = "9.4.0" }
<<<<<<< HEAD
com-ongres-scram-scram-client = { group = "com.ongres.scram", name = "scram-client", version = "3.1" }
io-smallrye-reactive-mutiny = { group = "io.smallrye.reactive", name = "mutiny", version = "3.0.0" }
=======
com-ongres-scram-scram-client = { group = "com.ongres.scram", name = "scram-client", version = "3.2" }
io-smallrye-reactive-mutiny = { group = "io.smallrye.reactive", name = "mutiny", version = "2.9.4" }
>>>>>>> 82340d1d
io-vertx-vertx-db2-client = { group = "io.vertx", name = "vertx-db2-client", version.ref = "vertxSqlClientVersion" }
io-vertx-vertx-junit5 = { group = "io.vertx", name = "vertx-junit5", version.ref = "vertxSqlClientVersion" }
io-vertx-vertx-micrometer-metrics = { group = "io.vertx", name = "vertx-micrometer-metrics", version.ref = "vertxSqlClientVersion" }
io-vertx-vertx-mssql-client = { group = "io.vertx", name = "vertx-mssql-client", version.ref = "vertxSqlClientVersion" }
io-vertx-vertx-mysql-client = { group = "io.vertx", name = "vertx-mysql-client", version.ref = "vertxSqlClientVersion" }
io-vertx-vertx-oracle-client = { group = "io.vertx", name = "vertx-oracle-client", version.ref = "vertxSqlClientVersion" }
io-vertx-vertx-pg-client = { group = "io.vertx", name = "vertx-pg-client", version.ref = "vertxSqlClientVersion" }
io-vertx-vertx-sql-client = { group = "io.vertx", name = "vertx-sql-client", version.ref = "vertxSqlClientVersion" }
io-vertx-vertx-web = { group = "io.vertx", name = "vertx-web", version.ref = "vertxWebVersion" }
io-vertx-vertx-web-client = { group = "io.vertx", name = "vertx-web-client", version.ref = "vertxWebClientVersion" }
org-apache-logging-log4j-log4j-core = { group = "org.apache.logging.log4j", name = "log4j-core", version.ref = "log4jVersion" }
org-assertj-assertj-core = { group = "org.assertj", name = "assertj-core", version.ref = "assertjVersion" }
org-ehcache-ehcache = { group = "org.ehcache", name = "ehcache", version = "3.11.1" }
org-glassfish-expressly-expressly = { group = "org.glassfish.expressly", name = "expressly", version = "5.0.0" }
org-hibernate-orm-hibernate-core = { group = "org.hibernate.orm", name = "hibernate-core", version.ref = "hibernateOrmVersion" }
org-hibernate-orm-hibernate-jcache = { group = "org.hibernate.orm", name = "hibernate-jcache", version.ref = "hibernateOrmVersion" }
org-hibernate-orm-hibernate-jpamodelgen = { group = "org.hibernate.orm", name = "hibernate-jpamodelgen", version.ref = "hibernateOrmVersion" }
org-hibernate-validator-hibernate-validator = { group = "org.hibernate.validator", name = "hibernate-validator", version = "8.0.3.Final" }
org-jboss-logging-jboss-logging = { group = "org.jboss.logging", name = "jboss-logging", version.ref = "jbossLoggingVersion" }
org-jboss-logging-jboss-logging-annotations = { group = "org.jboss.logging", name = "jboss-logging-annotations", version.ref = "jbossLoggingAnnotationVersion" }
org-jboss-logging-jboss-logging-processor = { group = "org.jboss.logging", name = "jboss-logging-processor", version.ref = "jbossLoggingAnnotationVersion" }
org-junit-jupiter-junit-jupiter-api = { group = "org.junit.jupiter", name = "junit-jupiter-api", version.ref = "junitVersion" }
org-junit-jupiter-junit-jupiter-engine = { group = "org.junit.jupiter", name = "junit-jupiter-engine", version.ref = "junitVersion" }
org-junit-platform-junit-platform-launcher = { group = "org.junit.platform", name = "junit-platform-launcher", version = "1.13.4" }
org-mariadb-jdbc-mariadb-java-client = { group = "org.mariadb.jdbc", name = "mariadb-java-client", version = "3.5.6" }
org-postgresql-postgresql = { group = "org.postgresql", name = "postgresql", version = "42.7.8" }
org-testcontainers-cockroachdb = { group = "org.testcontainers", name = "cockroachdb", version.ref = "testcontainersVersion" }
org-testcontainers-db2 = { group = "org.testcontainers", name = "db2", version.ref = "testcontainersVersion" }
org-testcontainers-mariadb = { group = "org.testcontainers", name = "mariadb", version.ref = "testcontainersVersion" }
org-testcontainers-mssqlserver = { group = "org.testcontainers", name = "mssqlserver", version.ref = "testcontainersVersion" }
org-testcontainers-mysql = { group = "org.testcontainers", name = "mysql", version.ref = "testcontainersVersion" }
org-testcontainers-oracle-xe = { group = "org.testcontainers", name = "oracle-xe", version.ref = "testcontainersVersion" }
org-testcontainers-postgresql = { group = "org.testcontainers", name = "postgresql", version.ref = "testcontainersVersion" }

[plugins]
com-diffplug-spotless = { id = "com.diffplug.spotless", version = "7.2.1" }
org-asciidoctor-jvm-convert = { id = "org.asciidoctor.jvm.convert", version = "4.0.5" }
org-hibernate-orm = { id = "org.hibernate.orm", version.ref = "hibernateOrmGradlePluginVersion" }<|MERGE_RESOLUTION|>--- conflicted
+++ resolved
@@ -18,13 +18,8 @@
 com-ibm-db2-jcc = { group = "com.ibm.db2", name = "jcc", version = "12.1.2.0" }
 com-microsoft-sqlserver-mssql-jdbc = { group = "com.microsoft.sqlserver", name = "mssql-jdbc", version = "13.2.0.jre11" }
 com-mysql-mysql-connector-j = { group = "com.mysql", name = "mysql-connector-j", version = "9.4.0" }
-<<<<<<< HEAD
-com-ongres-scram-scram-client = { group = "com.ongres.scram", name = "scram-client", version = "3.1" }
+com-ongres-scram-scram-client = { group = "com.ongres.scram", name = "scram-client", version = "3.2" }
 io-smallrye-reactive-mutiny = { group = "io.smallrye.reactive", name = "mutiny", version = "3.0.0" }
-=======
-com-ongres-scram-scram-client = { group = "com.ongres.scram", name = "scram-client", version = "3.2" }
-io-smallrye-reactive-mutiny = { group = "io.smallrye.reactive", name = "mutiny", version = "2.9.4" }
->>>>>>> 82340d1d
 io-vertx-vertx-db2-client = { group = "io.vertx", name = "vertx-db2-client", version.ref = "vertxSqlClientVersion" }
 io-vertx-vertx-junit5 = { group = "io.vertx", name = "vertx-junit5", version.ref = "vertxSqlClientVersion" }
 io-vertx-vertx-micrometer-metrics = { group = "io.vertx", name = "vertx-micrometer-metrics", version.ref = "vertxSqlClientVersion" }
