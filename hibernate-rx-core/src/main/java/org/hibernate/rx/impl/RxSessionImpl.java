--- conflicted
+++ resolved
@@ -12,14 +12,9 @@
 import java.util.concurrent.CompletionStage;
 
 /**
-<<<<<<< HEAD
- * Implements the RxSession API. This delegating class is needed to
- * avoid name clashes when implementing both RxSession and Session.
-=======
  * Implements the {@link RxSession} API. This delegating class is
  * needed to avoid name clashes when implementing both
  * {@code RxSession} and {@link org.hibernate.Session}.
->>>>>>> 838d401b
  */
 public class RxSessionImpl implements RxSession {
 
