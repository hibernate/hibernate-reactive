package org.hibernate.rx.loader.entity.impl;

<<<<<<< HEAD
import java.io.Serializable;
import java.sql.ResultSet;
import java.sql.SQLException;
import java.util.ArrayList;
import java.util.List;
import java.util.Optional;
import java.util.concurrent.CompletionStage;
import java.util.function.Function;

import org.hibernate.*;
import org.hibernate.dialect.pagination.LimitHandler;
import org.hibernate.dialect.pagination.LimitHelper;
import org.hibernate.engine.spi.*;
import org.hibernate.loader.entity.AbstractEntityLoader;
import org.hibernate.loader.entity.EntityJoinWalker;
=======
import org.hibernate.LockMode;
import org.hibernate.LockOptions;
import org.hibernate.MappingException;
import org.hibernate.engine.spi.LoadQueryInfluencers;
import org.hibernate.engine.spi.SessionFactoryImplementor;
>>>>>>> 838d401b
import org.hibernate.loader.entity.UniqueEntityLoader;
import org.hibernate.persister.entity.OuterJoinLoadable;
import org.hibernate.type.Type;

/**
 * @see org.hibernate.loader.entity.EntityLoader
 */
public class RxEntityLoader extends RxAbstractEntityLoader implements UniqueEntityLoader {

	private final int[][] compositeKeyManyToOneTargetIndices;

	public RxEntityLoader(
			OuterJoinLoadable persister,
			SessionFactoryImplementor factory,
			LoadQueryInfluencers loadQueryInfluencers) throws MappingException {
		this( persister, 1, LockMode.NONE, factory, loadQueryInfluencers );
	}
//
//	// We don't use all the parameters but I kept them for symmetry with EntityLoader
//	public RxEntityLoader(
//			OuterJoinLoadable persister,
//			LockMode lockMode,
//			SessionFactoryImplementor factory,
//			LoadQueryInfluencers loadQueryInfluencers) throws MappingException {
//		this( persister, 1, lockMode, factory, loadQueryInfluencers );
//	}
//
//	public RxEntityLoader(
//			OuterJoinLoadable persister,
//			LockOptions lockOptions,
//			SessionFactoryImplementor factory,
//			LoadQueryInfluencers loadQueryInfluencers) throws MappingException {
//		this( persister, 1, lockOptions, factory, loadQueryInfluencers );
//	}

	public RxEntityLoader(
			OuterJoinLoadable persister,
			int batchSize,
			LockMode lockMode,
			SessionFactoryImplementor factory,
			LoadQueryInfluencers loadQueryInfluencers) throws MappingException {
		this(
				persister,
				persister.getIdentifierColumnNames(),
				persister.getIdentifierType(),
				batchSize,
				lockMode,
				factory,
				loadQueryInfluencers
		);
	}

	public RxEntityLoader(
			OuterJoinLoadable persister,
			int batchSize,
			LockOptions lockOptions,
			SessionFactoryImplementor factory,
			LoadQueryInfluencers loadQueryInfluencers) throws MappingException {
		this(
				persister,
				persister.getIdentifierColumnNames(),
				persister.getIdentifierType(),
				batchSize,
				lockOptions,
				factory,
				loadQueryInfluencers
		);
	}

	public RxEntityLoader(
			OuterJoinLoadable persister,
			String[] uniqueKey,
			Type uniqueKeyType,
			int batchSize,
			LockMode lockMode,
			SessionFactoryImplementor factory,
			LoadQueryInfluencers loadQueryInfluencers) throws MappingException {
		this( persister, uniqueKey, uniqueKeyType, batchSize, lockMode, factory, loadQueryInfluencers,
				new EntityJoinWalker(
						persister,
						uniqueKey,
						batchSize,
						lockMode,
						factory,
						loadQueryInfluencers
				) );

		if ( LOG.isDebugEnabled() ) {
			LOG.debugf( "Static select for entity %s [%s]: %s", entityName, lockMode, getSQLString() );
		}

	}

	public RxEntityLoader(
			OuterJoinLoadable persister,
			String[] uniqueKey,
			Type uniqueKeyType,
			int batchSize,
			LockOptions lockOptions,
			SessionFactoryImplementor factory,
			LoadQueryInfluencers loadQueryInfluencers) throws MappingException {
		this( persister, uniqueKey, uniqueKeyType, batchSize, lockOptions.getLockMode(), factory, loadQueryInfluencers,
				new EntityJoinWalker(
						persister,
						uniqueKey,
						batchSize,
						lockOptions,
						factory,
						loadQueryInfluencers
				) );

		if ( LOG.isDebugEnabled() ) {
			LOG.debugf( "Static select for entity %s [%s:%s]: %s",
					entityName,
					lockOptions.getLockMode(),
					lockOptions.getTimeOut(),
					getSQLString() );
		}
	}

	private RxEntityLoader(
			OuterJoinLoadable persister,
			String[] uniqueKey,
			Type uniqueKeyType,
			int batchSize,
			LockMode lockMode,
			SessionFactoryImplementor factory,
			LoadQueryInfluencers loadQueryInfluencers,
			org.hibernate.loader.entity.EntityJoinWalker walker) throws MappingException {
		super( persister, uniqueKeyType, factory, loadQueryInfluencers );

		initFromWalker( walker );
		this.compositeKeyManyToOneTargetIndices = walker.getCompositeKeyManyToOneTargetIndices();
		postInstantiate();
	}

	@Override
	public int[][] getCompositeKeyManyToOneTargetIndices() {
		return compositeKeyManyToOneTargetIndices;
	}

<<<<<<< HEAD
	@Override
	public Object load(
			Serializable id, Object optionalObject, SharedSessionContractImplementor session)
			throws HibernateException {
		return load( id, optionalObject, session, LockOptions.NONE );
	}

	@Override
	public Object load(
			Serializable id,
			Object optionalObject,
			SharedSessionContractImplementor session,
			LockOptions lockOptions) {
		return load( session, id, optionalObject, id, lockOptions );
	}

	@Override
	protected Object load(
			SharedSessionContractImplementor session,
			Object id,
			Object optionalObject,
			Serializable optionalId,
			LockOptions lockOptions) {

		return loadRxEntity(
				(SessionImplementor) session,
				id,
				uniqueKeyType,
				optionalObject,
				entityName,
				optionalId,
				persister,
				lockOptions
		).thenApply( list -> {
			if ( list.size() == 1 ) {
				return Optional.ofNullable( list.get( 0 ) );
			}
			if ( list.size() == 0 ) {
				return Optional.empty();
			}
			if ( getCollectionOwners() != null ) {
				return Optional.ofNullable( list.get( 0 ) );
			}
			throw new HibernateException(
					"More than one row with the given identifier was found: " +
							id +
							", for class: " +
							persister.getEntityName()
			);
		} );
	}

	protected CompletionStage<List<?>> loadRxEntity(
			final SessionImplementor session,
			final Object id,
			final Type identifierType,
			final Object optionalObject,
			final String optionalEntityName,
			final Serializable optionalIdentifier,
			final EntityPersister persister,
			LockOptions lockOptions) throws HibernateException {

		CompletionStage<List<?>> result;
		try {
			QueryParameters qp = new QueryParameters();
			qp.setPositionalParameterTypes( new Type[] { identifierType } );
			qp.setPositionalParameterValues( new Object[] { id } );
			qp.setOptionalObject( optionalObject );
			qp.setOptionalEntityName( optionalEntityName );
			qp.setOptionalId( optionalIdentifier );
			qp.setLockOptions( lockOptions );

			result = doRxQueryAndInitializeNonLazyCollections( session, qp, false );

			LOG.debug( "Done entity load" );
			return result;
		}
		catch (SQLException sqle) {
			final Loadable[] persisters = getEntityPersisters();
			throw this.getFactory().getJdbcServices().getSqlExceptionHelper().convert(
					sqle,
					"could not load an entity: " +
							MessageHelper.infoString(
									persisters[persisters.length - 1],
									id,
									identifierType,
									getFactory()
							),
					getSQLString()
			);
		}
	}

	public CompletionStage<List<?>> doRxQueryAndInitializeNonLazyCollections(
			final SessionImplementor session,
			final QueryParameters queryParameters,
			final boolean returnProxies)
			throws HibernateException, SQLException {
		return doRxQueryAndInitializeNonLazyCollections( session, queryParameters, returnProxies, null );
	}

	public CompletionStage<List<?>> doRxQueryAndInitializeNonLazyCollections(
			final SessionImplementor session,
			final QueryParameters queryParameters,
			final boolean returnProxies,
			final ResultTransformer forcedResultTransformer)
			throws HibernateException, SQLException {
		final PersistenceContext persistenceContext = session.getPersistenceContext();
		boolean defaultReadOnlyOrig = persistenceContext.isDefaultReadOnly();
		if ( queryParameters.isReadOnlyInitialized() ) {
			// The read-only/modifiable mode for the query was explicitly set.
			// Temporarily set the default read-only/modifiable setting to the query's setting.
			persistenceContext.setDefaultReadOnly( queryParameters.isReadOnly() );
		}
		else {
			// The read-only/modifiable setting for the query was not initialized.
			// Use the default read-only/modifiable from the persistence context instead.
			queryParameters.setReadOnly( persistenceContext.isDefaultReadOnly() );
		}
		persistenceContext.beforeLoad();
		try {
			CompletionStage<List<?>>  result;
			try {
				result = doRxQuery( session, queryParameters, returnProxies, forcedResultTransformer );
			}
			finally {
				persistenceContext.afterLoad();
			}
			persistenceContext.initializeNonLazyCollections();
			return result;
		}
		finally {
			// Restore the original default
			persistenceContext.setDefaultReadOnly( defaultReadOnlyOrig );
		}
	}

	private CompletionStage<List<?>> doRxQuery(
			final SessionImplementor session,
			final QueryParameters queryParameters,
			final boolean returnProxies,
			final ResultTransformer forcedResultTransformer) throws HibernateException {

		final RowSelection selection = queryParameters.getRowSelection();
		final int maxRows = LimitHelper.hasMaxRows( selection ) ?
				selection.getMaxRows() :
				Integer.MAX_VALUE;

		final List<AfterLoadAction> afterLoadActions = new ArrayList<AfterLoadAction>();

		return executeRxQueryStatement(
				getSQLString(), queryParameters, false, afterLoadActions, session,
				resultSet -> {
					try {
						return processResultSet(
								resultSet,
								queryParameters,
								session,
								returnProxies,
								forcedResultTransformer,
								maxRows,
								afterLoadActions
						);
					}
					catch (SQLException ex) {
						//never actually happens
						throw new JDBCException( "error querying", ex );
					}
				}
		);
	}

	protected CompletionStage<List<?>> executeRxQueryStatement(
			String sqlStatement,
			QueryParameters queryParameters,
			boolean scroll,
			List<AfterLoadAction> afterLoadActions,
			SessionImplementor session,
			Function<ResultSet, List<Object>> transformer) {

		// Processing query filters.
		queryParameters.processFilters( sqlStatement, session );

		// Applying LIMIT clause.
		final LimitHandler limitHandler = getLimitHandler(
				queryParameters.getRowSelection()
		);
		String sql = limitHandler.processSql( queryParameters.getFilteredSQL(), queryParameters.getRowSelection() );

		// Adding locks and comments.
		sql = preprocessSQL( sql, queryParameters, getFactory(), afterLoadActions );

		return new RxQueryExecutor().execute( sql, queryParameters, session, transformer );
	}
=======
>>>>>>> 838d401b
}<|MERGE_RESOLUTION|>--- conflicted
+++ resolved
@@ -1,28 +1,10 @@
 package org.hibernate.rx.loader.entity.impl;
 
-<<<<<<< HEAD
-import java.io.Serializable;
-import java.sql.ResultSet;
-import java.sql.SQLException;
-import java.util.ArrayList;
-import java.util.List;
-import java.util.Optional;
-import java.util.concurrent.CompletionStage;
-import java.util.function.Function;
-
-import org.hibernate.*;
-import org.hibernate.dialect.pagination.LimitHandler;
-import org.hibernate.dialect.pagination.LimitHelper;
-import org.hibernate.engine.spi.*;
-import org.hibernate.loader.entity.AbstractEntityLoader;
-import org.hibernate.loader.entity.EntityJoinWalker;
-=======
 import org.hibernate.LockMode;
 import org.hibernate.LockOptions;
 import org.hibernate.MappingException;
 import org.hibernate.engine.spi.LoadQueryInfluencers;
 import org.hibernate.engine.spi.SessionFactoryImplementor;
->>>>>>> 838d401b
 import org.hibernate.loader.entity.UniqueEntityLoader;
 import org.hibernate.persister.entity.OuterJoinLoadable;
 import org.hibernate.type.Type;
@@ -164,201 +146,4 @@
 		return compositeKeyManyToOneTargetIndices;
 	}
 
-<<<<<<< HEAD
-	@Override
-	public Object load(
-			Serializable id, Object optionalObject, SharedSessionContractImplementor session)
-			throws HibernateException {
-		return load( id, optionalObject, session, LockOptions.NONE );
-	}
-
-	@Override
-	public Object load(
-			Serializable id,
-			Object optionalObject,
-			SharedSessionContractImplementor session,
-			LockOptions lockOptions) {
-		return load( session, id, optionalObject, id, lockOptions );
-	}
-
-	@Override
-	protected Object load(
-			SharedSessionContractImplementor session,
-			Object id,
-			Object optionalObject,
-			Serializable optionalId,
-			LockOptions lockOptions) {
-
-		return loadRxEntity(
-				(SessionImplementor) session,
-				id,
-				uniqueKeyType,
-				optionalObject,
-				entityName,
-				optionalId,
-				persister,
-				lockOptions
-		).thenApply( list -> {
-			if ( list.size() == 1 ) {
-				return Optional.ofNullable( list.get( 0 ) );
-			}
-			if ( list.size() == 0 ) {
-				return Optional.empty();
-			}
-			if ( getCollectionOwners() != null ) {
-				return Optional.ofNullable( list.get( 0 ) );
-			}
-			throw new HibernateException(
-					"More than one row with the given identifier was found: " +
-							id +
-							", for class: " +
-							persister.getEntityName()
-			);
-		} );
-	}
-
-	protected CompletionStage<List<?>> loadRxEntity(
-			final SessionImplementor session,
-			final Object id,
-			final Type identifierType,
-			final Object optionalObject,
-			final String optionalEntityName,
-			final Serializable optionalIdentifier,
-			final EntityPersister persister,
-			LockOptions lockOptions) throws HibernateException {
-
-		CompletionStage<List<?>> result;
-		try {
-			QueryParameters qp = new QueryParameters();
-			qp.setPositionalParameterTypes( new Type[] { identifierType } );
-			qp.setPositionalParameterValues( new Object[] { id } );
-			qp.setOptionalObject( optionalObject );
-			qp.setOptionalEntityName( optionalEntityName );
-			qp.setOptionalId( optionalIdentifier );
-			qp.setLockOptions( lockOptions );
-
-			result = doRxQueryAndInitializeNonLazyCollections( session, qp, false );
-
-			LOG.debug( "Done entity load" );
-			return result;
-		}
-		catch (SQLException sqle) {
-			final Loadable[] persisters = getEntityPersisters();
-			throw this.getFactory().getJdbcServices().getSqlExceptionHelper().convert(
-					sqle,
-					"could not load an entity: " +
-							MessageHelper.infoString(
-									persisters[persisters.length - 1],
-									id,
-									identifierType,
-									getFactory()
-							),
-					getSQLString()
-			);
-		}
-	}
-
-	public CompletionStage<List<?>> doRxQueryAndInitializeNonLazyCollections(
-			final SessionImplementor session,
-			final QueryParameters queryParameters,
-			final boolean returnProxies)
-			throws HibernateException, SQLException {
-		return doRxQueryAndInitializeNonLazyCollections( session, queryParameters, returnProxies, null );
-	}
-
-	public CompletionStage<List<?>> doRxQueryAndInitializeNonLazyCollections(
-			final SessionImplementor session,
-			final QueryParameters queryParameters,
-			final boolean returnProxies,
-			final ResultTransformer forcedResultTransformer)
-			throws HibernateException, SQLException {
-		final PersistenceContext persistenceContext = session.getPersistenceContext();
-		boolean defaultReadOnlyOrig = persistenceContext.isDefaultReadOnly();
-		if ( queryParameters.isReadOnlyInitialized() ) {
-			// The read-only/modifiable mode for the query was explicitly set.
-			// Temporarily set the default read-only/modifiable setting to the query's setting.
-			persistenceContext.setDefaultReadOnly( queryParameters.isReadOnly() );
-		}
-		else {
-			// The read-only/modifiable setting for the query was not initialized.
-			// Use the default read-only/modifiable from the persistence context instead.
-			queryParameters.setReadOnly( persistenceContext.isDefaultReadOnly() );
-		}
-		persistenceContext.beforeLoad();
-		try {
-			CompletionStage<List<?>>  result;
-			try {
-				result = doRxQuery( session, queryParameters, returnProxies, forcedResultTransformer );
-			}
-			finally {
-				persistenceContext.afterLoad();
-			}
-			persistenceContext.initializeNonLazyCollections();
-			return result;
-		}
-		finally {
-			// Restore the original default
-			persistenceContext.setDefaultReadOnly( defaultReadOnlyOrig );
-		}
-	}
-
-	private CompletionStage<List<?>> doRxQuery(
-			final SessionImplementor session,
-			final QueryParameters queryParameters,
-			final boolean returnProxies,
-			final ResultTransformer forcedResultTransformer) throws HibernateException {
-
-		final RowSelection selection = queryParameters.getRowSelection();
-		final int maxRows = LimitHelper.hasMaxRows( selection ) ?
-				selection.getMaxRows() :
-				Integer.MAX_VALUE;
-
-		final List<AfterLoadAction> afterLoadActions = new ArrayList<AfterLoadAction>();
-
-		return executeRxQueryStatement(
-				getSQLString(), queryParameters, false, afterLoadActions, session,
-				resultSet -> {
-					try {
-						return processResultSet(
-								resultSet,
-								queryParameters,
-								session,
-								returnProxies,
-								forcedResultTransformer,
-								maxRows,
-								afterLoadActions
-						);
-					}
-					catch (SQLException ex) {
-						//never actually happens
-						throw new JDBCException( "error querying", ex );
-					}
-				}
-		);
-	}
-
-	protected CompletionStage<List<?>> executeRxQueryStatement(
-			String sqlStatement,
-			QueryParameters queryParameters,
-			boolean scroll,
-			List<AfterLoadAction> afterLoadActions,
-			SessionImplementor session,
-			Function<ResultSet, List<Object>> transformer) {
-
-		// Processing query filters.
-		queryParameters.processFilters( sqlStatement, session );
-
-		// Applying LIMIT clause.
-		final LimitHandler limitHandler = getLimitHandler(
-				queryParameters.getRowSelection()
-		);
-		String sql = limitHandler.processSql( queryParameters.getFilteredSQL(), queryParameters.getRowSelection() );
-
-		// Adding locks and comments.
-		sql = preprocessSQL( sql, queryParameters, getFactory(), afterLoadActions );
-
-		return new RxQueryExecutor().execute( sql, queryParameters, session, transformer );
-	}
-=======
->>>>>>> 838d401b
 }