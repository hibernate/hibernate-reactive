--- conflicted
+++ resolved
@@ -163,11 +163,7 @@
 		}
 	}
 
-<<<<<<< HEAD
-	@Entity
-=======
 	@Entity @Table(name="Basic")
->>>>>>> 838d401b
 	public static class Basic {
 
 		@Id @GeneratedValue Integer id;
