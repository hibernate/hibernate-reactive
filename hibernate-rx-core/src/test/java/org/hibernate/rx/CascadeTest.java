--- conflicted
+++ resolved
@@ -24,15 +24,9 @@
 
 		Node basik = new Node("Child");
 		basik.parent = new Node("Parent");
-<<<<<<< HEAD
-//		basik.elements.add( new Element(basik) );
-//		basik.elements.add( new Element(basik) );
-//		basik.elements.add( new Element(basik) );
-=======
 		basik.elements.add( new Element(basik) );
 		basik.elements.add( new Element(basik) );
 		basik.elements.add( new Element(basik) );
->>>>>>> 838d401b
 
 		test( context,
 				openSession()
@@ -112,11 +106,7 @@
 		);
 	}
 
-<<<<<<< HEAD
-	@Entity
-=======
 	@Entity @Table(name="Element")
->>>>>>> 838d401b
 	public static class Element {
 		@Id @GeneratedValue Integer id;
 
@@ -130,11 +120,7 @@
 		Element() {}
 	}
 
-<<<<<<< HEAD
-	@Entity
-=======
 	@Entity @Table(name="Node")
->>>>>>> 838d401b
 	public static class Node {
 
 		@Id @GeneratedValue Integer id;
@@ -148,19 +134,11 @@
 						CascadeType.REMOVE})
 		Node parent;
 
-<<<<<<< HEAD
-//		@OneToMany(fetch = FetchType.EAGER,
-//				cascade = {CascadeType.PERSIST,
-//						CascadeType.REMOVE},
-//				mappedBy = "node")
-//		List<Element> elements = new ArrayList<Element>();
-=======
 		@OneToMany(fetch = FetchType.EAGER,
 				cascade = {CascadeType.PERSIST,
 						CascadeType.REMOVE},
 				mappedBy = "node")
 		List<Element> elements = new ArrayList<Element>();
->>>>>>> 838d401b
 
 		@Transient boolean prePersisted;
 		@Transient boolean postPersisted;
